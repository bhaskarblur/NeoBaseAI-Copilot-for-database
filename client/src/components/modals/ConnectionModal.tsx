import { AlertCircle, CheckCircle, ChevronDown, Database, KeyRound, Loader2, Monitor, Settings, Table, X } from 'lucide-react';
import React, { useEffect, useRef, useState } from 'react';
import { Chat, ChatSettings, Connection, TableInfo, FileUpload } from '../../types/chat';
import chatService from '../../services/chatService';
import { BasicConnectionTab, SchemaTab, SettingsTab, SSHConnectionTab, FileUploadTab, DataStructureTab, GoogleSheetsTab } from './components';
import { useStream } from '../../contexts/StreamContext';

// Connection tab type
type ConnectionType = 'basic' | 'ssh';

// Modal tab type
export type ModalTab = 'connection' | 'schema' | 'settings';

interface ConnectionModalProps {
  initialData?: Chat;
  initialTab?: ModalTab;
  onClose: (updatedChat?: Chat) => void;
  onEdit?: (data?: Connection, settings?: ChatSettings) => Promise<{ success: boolean, error?: string, updatedChat?: Chat }>;
  onSubmit: (data: Connection, settings: ChatSettings) => Promise<{ 
    success: boolean;
    error?: string;
    chatId?: string;
    selectedCollections?: string;
  }>;
  onUpdateSelectedCollections?: (chatId: string, selectedCollections: string) => Promise<void>;
}

export interface FormErrors {
  host?: string;
  port?: string;
  database?: string;
  username?: string;
  ssl_cert_url?: string;
  ssl_key_url?: string;
  ssl_root_cert_url?: string;
  ssh_host?: string;
  ssh_port?: string;
  ssh_username?: string;
  ssh_private_key?: string;
}

export default function ConnectionModal({ 
  initialData, 
  initialTab,
  onClose, 
  onEdit, 
  onSubmit,
  onUpdateSelectedCollections,
}: ConnectionModalProps) {
  const { generateStreamId } = useStream();
  
  // Modal tab state to toggle between Connection, Schema, and Settings
  const [activeTab, setActiveTab] = useState<ModalTab>(initialTab || 'connection');
  
  // Connection type state to toggle between basic and SSH tabs (within Connection tab)
  const [connectionType, setConnectionType] = useState<ConnectionType>('basic');
  const [fileUploads, setFileUploads] = useState<FileUpload[]>([]);
  
  // Track previous connection type to handle state persistence
  const [prevConnectionType, setPrevConnectionType] = useState<ConnectionType>('basic');
  
  // Schema tab states
  const [isLoadingTables, setIsLoadingTables] = useState(false);
  const [tables, setTables] = useState<TableInfo[]>([]);
  const [selectedTables, setSelectedTables] = useState<string[]>([]);
  const [expandedTables, setExpandedTables] = useState<Record<string, boolean>>({});
  const [schemaSearchQuery, setSchemaSearchQuery] = useState('');
  const [selectAllTables, setSelectAllTables] = useState(true);
  
  // State for handling new connections
  const [showingNewlyCreatedSchema, setShowingNewlyCreatedSchema] = useState(false);
  const [newChatId, setNewChatId] = useState<string | undefined>(undefined);
  const [currentChatData, setCurrentChatData] = useState<Chat | undefined>(initialData);
  
  // Success message state
  const [successMessage, setSuccessMessage] = useState<string | null>(null);
  
  // Form states
  const [isLoading, setIsLoading] = useState(false);
  const [formData, setFormData] = useState<Connection>({
    type: initialData?.connection.type || 'postgresql',
    host: initialData?.connection.host || '',
    port: initialData?.connection.port || '',
    username: initialData?.connection.username || '',
    password: '',  // Password is never sent back from server
    database: initialData?.connection.database || (initialData?.connection.type === 'spreadsheet' ? 'spreadsheet_db' : ''),
    auth_database: initialData?.connection.auth_database || 'admin',  // Default to 'admin' for MongoDB
    use_ssl: initialData?.connection.use_ssl || false,
    ssl_mode: initialData?.connection.ssl_mode || 'disable',
    ssl_cert_url: initialData?.connection.ssl_cert_url || '',
    ssl_key_url: initialData?.connection.ssl_key_url || '',
    ssl_root_cert_url: initialData?.connection.ssl_root_cert_url || '',
    ssh_enabled: initialData?.connection.ssh_enabled || false,
    ssh_host: initialData?.connection.ssh_host || '',
    ssh_port: initialData?.connection.ssh_port || '22',
    ssh_username: initialData?.connection.ssh_username || '',
    ssh_private_key: initialData?.connection.ssh_private_key || '',
    ssh_passphrase: initialData?.connection.ssh_passphrase || '',
    is_example_db: false
  });
  const [errors, setErrors] = useState<FormErrors>({});
  const [touched, setTouched] = useState<Record<string, boolean>>({});
  const [error, setError] = useState<string | null>(null);
  const [schemaValidationError, setSchemaValidationError] = useState<string | null>(null);
  const [autoExecuteQuery, setAutoExecuteQuery] = useState<boolean>(
    initialData?.settings.auto_execute_query !== undefined 
      ? initialData.settings.auto_execute_query 
      : true
  );
  const [shareWithAI, setShareWithAI] = useState<boolean>(
    initialData?.settings.share_data_with_ai !== undefined 
      ? initialData.settings.share_data_with_ai 
      : false
  );
  const [nonTechMode, setNonTechMode] = useState<boolean>(
    initialData?.settings.non_tech_mode !== undefined 
      ? initialData.settings.non_tech_mode 
      : false
  );
  // Refs for MongoDB URI inputs
  const mongoUriInputRef = useRef<HTMLInputElement>(null);
  const mongoUriSshInputRef = useRef<HTMLInputElement>(null);
  const credentialsTextAreaRef = useRef<HTMLTextAreaElement>(null);

  // Add these refs to store previous tab states
  const [, setTabsVisited] = useState<Record<ModalTab, boolean>>({
    connection: true,
    schema: false,
    settings: false
  });
  
  // State for MongoDB URI fields
  const [mongoUriValue, setMongoUriValue] = useState<string>('');
  const [mongoUriSshValue, setMongoUriSshValue] = useState<string>('');
  
  // State for credentials text area
  const [credentialsValue, setCredentialsValue] = useState<string>('');

  // Update autoExecuteQuery when initialData changes
  useEffect(() => {
    if (initialData) {
      if (initialData.settings.auto_execute_query !== undefined) {
        setAutoExecuteQuery(initialData.settings.auto_execute_query);
      }
      if (initialData.settings.share_data_with_ai !== undefined) {
        setShareWithAI(initialData.settings.share_data_with_ai);
      }
      if (initialData.settings.non_tech_mode !== undefined) {
        setNonTechMode(initialData.settings.non_tech_mode);
      }
      // Set the connection type tab based on whether SSH is enabled
      if (initialData.connection.ssh_enabled) {
        handleConnectionTypeChange('ssh');
      } else {
        handleConnectionTypeChange('basic');
      }

      // Initialize the credentials textarea with the connection string format
      const formattedConnectionString = formatConnectionString(initialData.connection);
      setCredentialsValue(formattedConnectionString);
      if (credentialsTextAreaRef.current) {
        credentialsTextAreaRef.current.value = formattedConnectionString;
      }

      // For MongoDB connections, also format the MongoDB URI for both tabs
      if (initialData.connection.type === 'mongodb') {
        const formatMongoURI = (connection: Connection): string => {
          const auth = connection.username ? 
            `${connection.username}${connection.password ? `:${connection.password}` : ''}@` : '';
          const srv = connection.host.includes('.mongodb.net') ? '+srv' : '';
          const portPart = srv ? '' : `:${connection.port || '27017'}`;
          const dbPart = connection.database ? `/${connection.database}` : '';
          const authSource = connection.auth_database ? `?authSource=${connection.auth_database}` : '';
          
          return `mongodb${srv}://${auth}${connection.host}${portPart}${dbPart}${authSource}`;
        };

        const mongoUri = formatMongoURI(initialData.connection);
        
        // Set the value for both URI inputs (basic and SSH tabs)
        setMongoUriValue(mongoUri);
        setMongoUriSshValue(mongoUri);
        
        if (mongoUriInputRef.current) {
          mongoUriInputRef.current.value = mongoUri;
        }
        
        if (mongoUriSshInputRef.current) {
          mongoUriSshInputRef.current.value = mongoUri;
        }
      }
    }
  }, [initialData]);

  // Load tables for Schema tab when editing an existing connection or after creating a new one
  useEffect(() => {
    // Load tables when schema tab is active and we have either initialData or a new connection
    const shouldLoadTables = 
      ((activeTab === 'schema' || (activeTab === 'connection' && (formData.type === 'spreadsheet' || formData.type === 'google_sheets'))) && 
      ((initialData && !tables.length) || (showingNewlyCreatedSchema && newChatId && !tables.length)));
    
    if (shouldLoadTables) {
      loadTables();
    }
  }, [initialData, activeTab, tables.length, showingNewlyCreatedSchema, newChatId, formData.type]);

  // Use useEffect to update the value of the MongoDB URI inputs when the tab changes
  useEffect(() => {
    if (formData.type === 'mongodb') {
      // Set the MongoDB URI input values
      if (mongoUriInputRef.current && mongoUriValue) {
        mongoUriInputRef.current.value = mongoUriValue;
      }
      
      if (mongoUriSshInputRef.current && mongoUriSshValue) {
        mongoUriSshInputRef.current.value = mongoUriSshValue;
      }
    }
    
    // Set the credentials textarea value
    if (credentialsTextAreaRef.current && credentialsValue) {
      credentialsTextAreaRef.current.value = credentialsValue;
    }
  }, [activeTab, formData.type, mongoUriValue, mongoUriSshValue, credentialsValue]);

  // Use useEffect to handle MongoDB URI persistence when switching connection types
  useEffect(() => {
    if (formData.type === 'mongodb') {
      // When switching from basic to SSH, ensure SSH MongoDB URI field gets the basic value
      if (prevConnectionType === 'basic' && connectionType === 'ssh' && mongoUriValue) {
        setMongoUriSshValue(mongoUriValue);
        if (mongoUriSshInputRef.current) {
          mongoUriSshInputRef.current.value = mongoUriValue;
        }
      }
      
      // When switching from SSH to basic, ensure basic MongoDB URI field gets the SSH value
      if (prevConnectionType === 'ssh' && connectionType === 'basic' && mongoUriSshValue) {
        setMongoUriValue(mongoUriSshValue);
        if (mongoUriInputRef.current) {
          mongoUriInputRef.current.value = mongoUriSshValue;
        }
      }
    }
  }, [connectionType, prevConnectionType, formData.type, mongoUriValue, mongoUriSshValue]);

  // Function to load tables for the Schema tab
  const loadTables = async () => {
    // Use newChatId when initialData is not available
    const chatId = initialData ? initialData.id : (showingNewlyCreatedSchema ? newChatId : undefined);
    if (!chatId) return;
    
    try {
      setIsLoadingTables(true);
      setError(null);
      setSchemaValidationError(null);
      
      const tablesResponse = await chatService.getTables(chatId);
      setTables(tablesResponse.tables || []);
      
      // Initialize selected tables based on is_selected field
      const selectedTableNames = tablesResponse.tables?.filter((table: TableInfo) => table.is_selected)
        .map((table: TableInfo) => table.name) || [];
      
      setSelectedTables(selectedTableNames);
      
      // Check if all tables are selected to set selectAll state correctly
      setSelectAllTables(selectedTableNames?.length === tablesResponse.tables?.length);
    } catch (error: any) {
      console.error('Failed to load tables:', error);
      setError(error.message || 'Failed to load tables');
    } finally {
      setIsLoadingTables(false);
    }
  };

  const validateField = (name: string, value: Connection) => {
    switch (name) {
      case 'host':
        if (!value.host.trim()) {
          return 'Host is required';
        }
        if (!/^[a-zA-Z0-9.-]+$/.test(value.host)) {
          return 'Invalid host format';
        }
        break;
      case 'port':
        // For MongoDB, port is optional and can be empty
        if (value.type === 'mongodb') {
          return '';
        }
        if (!value.port) {
          return 'Port is required';
        }
        
        const port = parseInt(value.port);
        if (isNaN(port) || port < 1 || port > 65535) {
          return 'Port must be between 1 and 65535';
        }
        break;
      case 'database':
        if (!value.database.trim()) {
          return 'Database name is required';
        }
        if (!/^[a-zA-Z0-9_-]+$/.test(value.database)) {
          return 'Invalid database name format';
        }
        break;
      case 'username':
        if (!value.username.trim()) {
          return 'Username is required';
        }
        break;
      case 'ssl_cert_url':
        if (value.use_ssl && value.ssl_mode !== 'disable' && value.ssl_mode !== 'require' && !value.ssl_cert_url?.trim()) {
          return 'SSL Certificate URL is required for this SSL mode';
        }
        if (value.ssl_cert_url && !isValidUrl(value.ssl_cert_url)) {
          return 'Invalid URL format';
        }
        break;
      case 'ssl_key_url':
        if (value.use_ssl && value.ssl_mode !== 'disable' && value.ssl_mode !== 'require' && !value.ssl_key_url?.trim()) {
          return 'SSL Key URL is required for this SSL mode';
        }
        if (value.ssl_key_url && !isValidUrl(value.ssl_key_url)) {
          return 'Invalid URL format';
        }
        break;
      case 'ssl_root_cert_url':
        if (value.use_ssl && value.ssl_mode !== 'disable' && value.ssl_mode !== 'require' && !value.ssl_root_cert_url?.trim()) {
          return 'SSL Root Certificate URL is required for this SSL mode';
        }
        if (value.ssl_root_cert_url && !isValidUrl(value.ssl_root_cert_url)) {
          return 'Invalid URL format';
        }
        break;
      // SSH validation
      case 'ssh_host':
        if (value.ssh_enabled && !value.ssh_host?.trim()) {
          return 'SSH Host is required';
        }
        if (value.ssh_host && !/^[a-zA-Z0-9.-]+$/.test(value.ssh_host)) {
          return 'Invalid SSH host format';
        }
        break;
      case 'ssh_port':
        if (value.ssh_enabled && !value.ssh_port) {
          return 'SSH Port is required';
        }
        if (value.ssh_port) {
          const sshPort = parseInt(value.ssh_port);
          if (isNaN(sshPort) || sshPort < 1 || sshPort > 65535) {
            return 'SSH Port must be between 1 and 65535';
          }
        }
        break;
      case 'ssh_username':
        if (value.ssh_enabled && !value.ssh_username?.trim()) {
          return 'SSH Username is required';
        }
        break;
      case 'ssh_private_key':
        if (value.ssh_enabled && !value.ssh_private_key?.trim()) {
          return 'SSH Private Key is required';
        }
        break;
      default:
        return '';
    }
  };

  // Helper function to validate URLs
  const isValidUrl = (url: string): boolean => {
    try {
      new URL(url);
      return true;
    } catch (e) {
      return false;
    }
  };

  // Update the handleUpdateSettings function to safely check auto_execute_query
  const handleUpdateSettings = async () => {
    if (!initialData || !onEdit) return;
    
    try {
      setIsLoading(true);
      setError(null);
      setSuccessMessage(null);
      // Update the settings via the API
      const result = await onEdit(undefined, {
        auto_execute_query: autoExecuteQuery,
        share_data_with_ai: shareWithAI,
        non_tech_mode: nonTechMode
      });
      
      if (result?.success) {
        // If we have updated chat data, sync our local state with it
        if (result.updatedChat) {
          setAutoExecuteQuery(result.updatedChat.settings.auto_execute_query);
          setShareWithAI(result.updatedChat.settings.share_data_with_ai);
          setNonTechMode(result.updatedChat.settings.non_tech_mode);
          setCurrentChatData(result.updatedChat);
        }
        
        // Show success message - will auto-dismiss after 3 seconds
        setSuccessMessage("Settings updated successfully");
      } else if (result?.error) {
        setError(result.error);
      }
    } catch (error: any) {
      console.error('Failed to update settings:', error);
      setError(error.message || 'Failed to update settings');
    } finally {
      setIsLoading(false);
    }
  };

  // Success message auto-dismiss timer
  useEffect(() => {
    let timer: NodeJS.Timeout;
    if (successMessage) {
      timer = setTimeout(() => {
        setSuccessMessage(null);
      }, 3000); // Clear success message after 3 seconds
    }
    return () => {
      if (timer) clearTimeout(timer);
    };
  }, [successMessage]);

  // Update handleSubmit to not close the modal automatically when updating connection
  const handleSubmit = async (e: React.FormEvent) => {
    e.preventDefault();
    setIsLoading(true);
    setError(null);
    setSuccessMessage(null); // Clear any existing success messages

    // Handle schema updates when in schema tab
    if (activeTab === 'schema' && initialData) {
      await handleUpdateSchema();
      return;
    }

    // Handle settings updates when in settings tab
    if (activeTab === 'settings' && initialData) {
      await handleUpdateSettings();
      return;
    }

    // Update ssh_enabled based on current tab for connection updates
    const updatedFormData = {
      ...formData,
      ssh_enabled: connectionType === 'ssh'
    };
    setFormData(updatedFormData);

    // For connection tab, validate all fields first
    const newErrors: FormErrors = {};
    let hasErrors = false;

    // Skip validation for Spreadsheet and Google Sheets types as they don't need connection details
    if (updatedFormData.type === 'spreadsheet') {
      // Validate that at least one file is uploaded
      if (!updatedFormData.file_uploads || updatedFormData.file_uploads.length === 0) {
        setError('Please upload at least one file');
        setIsLoading(false);
        return;
      }
    } else if (updatedFormData.type === 'google_sheets') {
      // Validate that Google Sheets is authenticated and sheet ID is set
      if (!updatedFormData.google_sheet_id || !updatedFormData.google_auth_token) {
        setError('Please authenticate with Google and validate a Google Sheets URL');
        setIsLoading(false);
        return;
      }
    } else {
      // Always validate these fields for database connections
      ['host', 'port', 'database', 'username'].forEach(field => {
        const error = validateField(field, updatedFormData);
        if (error) {
          newErrors[field as keyof FormErrors] = error;
          hasErrors = true;
        }
      });
    }

    // Validate SSL fields if SSL is enabled in Basic mode
    if (connectionType === 'basic' && updatedFormData.use_ssl) {
      // For verify-ca and verify-full modes, we need certificates
      if (['verify-ca', 'verify-full'].includes(updatedFormData.ssl_mode || '')) {
        ['ssl_cert_url', 'ssl_key_url', 'ssl_root_cert_url'].forEach(field => {
          const error = validateField(field, updatedFormData);
          if (error) {
            newErrors[field as keyof FormErrors] = error;
            hasErrors = true;
          }
        });
      }
    }

    // Validate SSH fields if SSH tab is active
    if (connectionType === 'ssh') {
      ['ssh_host', 'ssh_port', 'ssh_username', 'ssh_private_key'].forEach(field => {
        const error = validateField(field, updatedFormData);
        if (error) {
          newErrors[field as keyof FormErrors] = error;
          hasErrors = true;
        }
      });
    }

    setErrors(newErrors);
    setTouched({
      host: true,
      port: true,
      database: true,
      username: true,
      ...(updatedFormData.use_ssl && connectionType === 'basic' ? {
        ssl_cert_url: true,
        ssl_key_url: true,
        ssl_root_cert_url: true
      } : {}),
      ...(connectionType === 'ssh' ? {
        ssh_host: true,
        ssh_port: true,
        ssh_username: true,
        ssh_private_key: true
      } : {})
    });

    if (hasErrors) {
      setIsLoading(false);
      return;
    }

    try {
      // Handle file uploads for newly created spreadsheet connections
      if (showingNewlyCreatedSchema && newChatId && formData.type === 'spreadsheet' && fileUploads.length > 0) {
        try {
          setSuccessMessage("Uploading files...");
          
          // Upload each file
          for (const fileUpload of fileUploads) {
            if (!fileUpload.file) {
              console.error('No file object found for upload:', fileUpload.filename);
              continue;
            }
            
            const formData = new FormData();
            formData.append('file', fileUpload.file);
            formData.append('tableName', fileUpload.tableName || '');
            formData.append('mergeStrategy', fileUpload.mergeStrategy || 'replace');
            
            // Add merge options if present
            if (fileUpload.mergeOptions) {
              formData.append('ignoreCase', String(fileUpload.mergeOptions.ignoreCase ?? true));
              formData.append('trimWhitespace', String(fileUpload.mergeOptions.trimWhitespace ?? true));
              formData.append('handleNulls', fileUpload.mergeOptions.handleNulls || 'empty');
              formData.append('addNewColumns', String(fileUpload.mergeOptions.addNewColumns ?? true));
              formData.append('dropMissingColumns', String(fileUpload.mergeOptions.dropMissingColumns ?? false));
              formData.append('updateExisting', String(fileUpload.mergeOptions.updateExisting ?? true));
              formData.append('insertNew', String(fileUpload.mergeOptions.insertNew ?? true));
              formData.append('deleteMissing', String(fileUpload.mergeOptions.deleteMissing ?? false));
            }
            
            const response = await fetch(`${import.meta.env.VITE_API_URL}/upload/${newChatId}/file`, {
              method: 'POST',
              headers: {
                'Authorization': `Bearer ${localStorage.getItem('token')}`
              },
              body: formData
            });
            
            if (!response.ok) {
              const errorData = await response.json();
              console.error('Upload error response:', errorData);
              throw new Error(errorData.error || `Failed to upload file: ${response.status} ${response.statusText}`);
            }
          }
          
          setSuccessMessage("Files uploaded successfully. Loading data structure...");
          
          // Wait a bit for the backend to process the files
          await new Promise(resolve => setTimeout(resolve, 1000));
          
          // Switch to schema tab to show the new tables
          setActiveTab('schema');
          
          // Clear the uploaded files from the state
          setFileUploads([]);
          setFormData(prev => ({ ...prev, file_uploads: [] }));
          
          // Force reload tables after upload
          setTables([]); // Clear existing tables to force refresh
          await loadTables();
          
          // Refresh the chat data to get updated database name
          try {
            const updatedChat = await chatService.getChat(newChatId);
            setCurrentChatData(updatedChat);
            // Update the form data with the new database name
            setFormData(prev => ({
              ...prev,
              database: updatedChat.connection.database
            }));
          } catch (error) {
            console.error('Failed to refresh chat data:', error);
          }
          
          // Show final success message
          setSuccessMessage("Files uploaded and tables loaded successfully");
          setIsLoading(false);
          return;
        } catch (error: any) {
          console.error('Failed to upload files:', error);
          setError(error.message || 'Failed to upload files');
          setIsLoading(false);
          return;
        }
      }
      
      if (initialData) {
        // Check if critical connection details have changed
        const credentialsChanged = 
          initialData.connection.database !== updatedFormData.database ||
          initialData.connection.host !== updatedFormData.host ||
          initialData.connection.port !== updatedFormData.port ||
          initialData.connection.username !== updatedFormData.username;

        const result = await onEdit?.(updatedFormData, { 
          auto_execute_query: autoExecuteQuery, 
          share_data_with_ai: shareWithAI,
          non_tech_mode: nonTechMode 
        });
        console.log("edit result in connection modal", result);
        if (result?.success) {
          // If we have updated chat data, sync our local state with it
          if (result.updatedChat) {
            setAutoExecuteQuery(result.updatedChat.settings.auto_execute_query);
            setShareWithAI(result.updatedChat.settings.share_data_with_ai);
            setNonTechMode(result.updatedChat.settings.non_tech_mode);
            setCurrentChatData(result.updatedChat);
            // Update the form data with the new database name for spreadsheets
            if (result.updatedChat?.connection.type === 'spreadsheet') {
              setFormData(prev => ({
                ...prev,
                database: result.updatedChat!.connection.database
              }));
            }
          }
          
          // For spreadsheet connections with new files, upload them
          if (updatedFormData.type === 'spreadsheet' && fileUploads.length > 0) {
            try {
              setSuccessMessage("Uploading files...");
              
              // Upload each file
              for (const fileUpload of fileUploads) {
                if (!fileUpload.file) {
                  console.error('No file object found for upload:', fileUpload.filename);
                  continue;
                }
                
                const formData = new FormData();
                formData.append('file', fileUpload.file);
                formData.append('tableName', fileUpload.tableName || '');
                formData.append('mergeStrategy', fileUpload.mergeStrategy || 'replace');
                
                // Add merge options if present
                if (fileUpload.mergeOptions) {
                  formData.append('ignoreCase', String(fileUpload.mergeOptions.ignoreCase ?? true));
                  formData.append('trimWhitespace', String(fileUpload.mergeOptions.trimWhitespace ?? true));
                  formData.append('handleNulls', fileUpload.mergeOptions.handleNulls || 'empty');
                  formData.append('addNewColumns', String(fileUpload.mergeOptions.addNewColumns ?? true));
                  formData.append('dropMissingColumns', String(fileUpload.mergeOptions.dropMissingColumns ?? false));
                  formData.append('updateExisting', String(fileUpload.mergeOptions.updateExisting ?? true));
                  formData.append('insertNew', String(fileUpload.mergeOptions.insertNew ?? true));
                  formData.append('deleteMissing', String(fileUpload.mergeOptions.deleteMissing ?? false));
                }
                
                const response = await fetch(`${import.meta.env.VITE_API_URL}/upload/${initialData.id}/file`, {
                  method: 'POST',
                  headers: {
                    'Authorization': `Bearer ${localStorage.getItem('token')}`
                  },
                  body: formData
                });
                
                if (!response.ok) {
                  const errorData = await response.json();
                  console.error('Upload error response:', errorData);
                  throw new Error(errorData.error || `Failed to upload file: ${response.status} ${response.statusText}`);
                }
              }
              
              setSuccessMessage("Files uploaded successfully. Loading data structure...");
              
              // Clear the uploaded files from the state
              setFileUploads([]);
              setFormData(prev => ({ ...prev, file_uploads: [] }));
              
              // Wait a bit for the backend to process the files
              await new Promise(resolve => setTimeout(resolve, 1000));
              
              // Switch to schema tab to show the new tables
              setActiveTab('schema');
              
              // Force reload tables after upload
              setTables([]); // Clear existing tables to force refresh
              await loadTables();
              
              // Refresh the chat data to get updated database name
              try {
                const updatedChat = await chatService.getChat(initialData.id);
                setCurrentChatData(updatedChat);
                // Update the form data with the new database name
                setFormData(prev => ({
                  ...prev,
                  database: updatedChat.connection.database
                }));
              } catch (error) {
                console.error('Failed to refresh chat data:', error);
              }
              
              // Show final success message
              setSuccessMessage("Files uploaded and tables loaded successfully");
              setIsLoading(false);
            } catch (error: any) {
              console.error('Failed to upload files:', error);
              setError(error.message || 'Failed to upload files');
              setIsLoading(false);
              return;
            }
          } else if (credentialsChanged && activeTab === 'connection') {
            // If credentials changed and we're in the connection tab, switch to schema tab
            setActiveTab('schema');
            // Load tables
            loadTables();
            setIsLoading(false);
          } else {
            // Show success message - will auto-dismiss after 3 seconds
            setSuccessMessage("Connection updated successfully");
            setIsLoading(false);
          }
        } else if (result?.error) {
          setError(result.error);
          setIsLoading(false);
        }
      } else {
        // For new connections, pass settings to onSubmit
        const result = await onSubmit(updatedFormData, { 
          auto_execute_query: autoExecuteQuery, 
          share_data_with_ai: shareWithAI,
          non_tech_mode: nonTechMode 
        });
        console.log("submit result in connection modal", result);
        if (result?.success) {
          if (result.chatId) {
            // Store the new chat ID for use in handleUpdateSchema
            setNewChatId(result.chatId);
            setShowingNewlyCreatedSchema(true);
            
            // For spreadsheet and Google Sheets connections, establish connection first then upload files (if any)
            if ((updatedFormData.type === 'spreadsheet' && fileUploads.length > 0) || updatedFormData.type === 'google_sheets') {
              try {
                setSuccessMessage("Establishing connection...");
                
                // First, establish the database connection
                const connectResponse = await fetch(`${import.meta.env.VITE_API_URL}/chats/${result.chatId}/connect`, {
                  method: 'POST',
                  headers: {
                    'Content-Type': 'application/json',
                    'Authorization': `Bearer ${localStorage.getItem('token')}`
                  },
                  body: JSON.stringify({
                    stream_id: generateStreamId()
                  })
                });
                
                if (!connectResponse.ok) {
                  const error = await connectResponse.json();
                  throw new Error(error.error || 'Failed to establish database connection');
                }
                
                // Wait a bit for connection to stabilize
                await new Promise(resolve => setTimeout(resolve, 500));
                
                // Only upload files for spreadsheet type, not Google Sheets
                if (updatedFormData.type === 'spreadsheet' && fileUploads.length > 0) {
                  setSuccessMessage("Uploading files...");
                  
                  // Upload each file
                  for (const fileUpload of fileUploads) {
                  if (!fileUpload.file) {
                    console.error('No file object found for upload:', fileUpload.filename);
                    continue;
                  }
                  
                  const formData = new FormData();
                  formData.append('file', fileUpload.file);
                  formData.append('tableName', fileUpload.tableName || '');
                  formData.append('mergeStrategy', fileUpload.mergeStrategy || 'replace');
                  
                  // Add merge options if present
                  if (fileUpload.mergeOptions) {
                    formData.append('ignoreCase', String(fileUpload.mergeOptions.ignoreCase ?? true));
                    formData.append('trimWhitespace', String(fileUpload.mergeOptions.trimWhitespace ?? true));
                    formData.append('handleNulls', fileUpload.mergeOptions.handleNulls || 'empty');
                    formData.append('addNewColumns', String(fileUpload.mergeOptions.addNewColumns ?? true));
                    formData.append('dropMissingColumns', String(fileUpload.mergeOptions.dropMissingColumns ?? false));
                    formData.append('updateExisting', String(fileUpload.mergeOptions.updateExisting ?? true));
                    formData.append('insertNew', String(fileUpload.mergeOptions.insertNew ?? true));
                    formData.append('deleteMissing', String(fileUpload.mergeOptions.deleteMissing ?? false));
                  }
                  
                    const response = await fetch(`${import.meta.env.VITE_API_URL}/upload/${result.chatId}/file`, {
                      method: 'POST',
                      headers: {
                        'Authorization': `Bearer ${localStorage.getItem('token')}`
                      },
                      body: formData
                    });
                    
                    if (!response.ok) {
                      const errorData = await response.json();
                      console.error('Upload error response:', errorData);
                      throw new Error(errorData.error || `Failed to upload file: ${response.status} ${response.statusText}`);
                    }
                  }
                  
                  setSuccessMessage("Files uploaded successfully. Loading data structure...");
                } else if (updatedFormData.type === 'google_sheets') {
                  setSuccessMessage("Syncing Google Sheets data...");
                }
              } catch (error: any) {
                console.error('Failed to upload files:', error);
                setError(error.message || 'Failed to upload files');
                setIsLoading(false);
                return;
              }
            }
            
            // Switch to schema tab
            setActiveTab('schema');
            
            // Set isLoadingTables to true while fetching schema data
            setIsLoadingTables(true);
            
            // Load the tables for the new connection
            try {
              const tablesResponse = await chatService.getTables(result.chatId);
              setTables(tablesResponse.tables || []);
              
              // Initialize selected tables based on is_selected field
              const selectedTableNames = tablesResponse.tables?.filter((table: TableInfo) => table.is_selected)
                .map((table: TableInfo) => table.name) || [];
              
              setSelectedTables(selectedTableNames);
              
              // Check if all tables are selected to set selectAll state correctly
              setSelectAllTables(selectedTableNames?.length === tablesResponse.tables?.length);
              
              // For spreadsheet connections, refresh the chat data to get updated database name
              if (updatedFormData.type === 'spreadsheet') {
                try {
                  const updatedChat = await chatService.getChat(result.chatId);
                  setCurrentChatData(updatedChat);
                  // Update the form data with the new database name
                  setFormData(prev => ({
                    ...prev,
                    database: updatedChat.connection.database
                  }));
                } catch (error) {
                  console.error('Failed to refresh chat data:', error);
                }
              }
              
              console.log('Connection created. Now you can select tables to include in your schema.');
              setSuccessMessage(updatedFormData.type === 'spreadsheet' 
                ? "Files uploaded successfully. Review your data structure."
                : "Connection created successfully. Select tables to include in your schema.");
            } catch (error: any) {
              console.error('Failed to load tables for new connection:', error);
              setError(error.message || 'Failed to load tables for new connection');
            } finally {
              setIsLoadingTables(false);
              setIsLoading(false);
            }
          } else {
            onClose();
          }
        } else if (result?.error) {
          setError(result.error);
          setIsLoading(false);
        }
      }
    } catch (err: any) {
      setError(err.message || 'An error occurred while updating the connection');
      setIsLoading(false);
    }
  };


  const handleChange = (
    e: React.ChangeEvent<HTMLInputElement | HTMLSelectElement>
  ) => {
    const { name, value } = e.target;
    
    // Special handling for type change to spreadsheet
    if (name === 'type' && value === 'spreadsheet') {
      setFormData((prev) => ({
        ...prev,
        [name]: value,
        database: currentChatData?.connection.database || 'spreadsheet_db',
        host: 'internal-spreadsheet',
        port: '0',
        username: 'spreadsheet_user',
        password: 'internal'
      }));
    } else {
      setFormData((prev) => ({
        ...prev,
        [name]: value,
      }));
    }

    if (touched[name]) {
      const error = validateField(name, {
        ...formData,
        [name]: value,
      });
      setErrors(prev => ({
        ...prev,
        [name]: error,
      }));
    }
  };

  const handleBlur = (e: React.FocusEvent<HTMLInputElement>) => {
    const { name } = e.target;
    setTouched(prev => ({
      ...prev,
      [name]: true,
    }));
    const error = validateField(name, formData);
    setErrors(prev => ({
      ...prev,
      [name]: error,
    }));
  };

  // Removed unused parseConnectionString function

  const formatConnectionString = (connection: Connection): string => {
    let result = `DATABASE_TYPE=${connection.type}
DATABASE_HOST=${connection.host}
DATABASE_PORT=${connection.port}
DATABASE_NAME=${connection.database}
DATABASE_USERNAME=${connection.username}
DATABASE_PASSWORD=`; // Mask password

    // Add SSL configuration if enabled
    if (connection.use_ssl) {
      result += `\nUSE_SSL=true`;
      result += `\nSSL_MODE=${connection.ssl_mode || 'disable'}`;
      
      if (connection.ssl_cert_url) {
        result += `\nSSL_CERT_URL=${connection.ssl_cert_url}`;
      }
      
      if (connection.ssl_key_url) {
        result += `\nSSL_KEY_URL=${connection.ssl_key_url}`;
      }
      
      if (connection.ssl_root_cert_url) {
        result += `\nSSL_ROOT_CERT_URL=${connection.ssl_root_cert_url}`;
      }
    }
    
    // Add SSH configuration if enabled
    if (connection.ssh_enabled) {
      result += `\nSSH_ENABLED=true`;
      result += `\nSSH_HOST=${connection.ssh_host || ''}`;
      result += `\nSSH_PORT=${connection.ssh_port || '22'}`;
      result += `\nSSH_USERNAME=${connection.ssh_username || ''}`;
      result += `\nSSH_PRIVATE_KEY=`; // Mask private key
      
      if (connection.ssh_passphrase) {
        result += `\nSSH_PASSPHRASE=`; // Mask passphrase
      }
    }
    
    return result;
  };

  // Schema tab functions
  const toggleTable = (tableName: string) => {
    setSchemaValidationError(null);
    setSelectedTables(prev => {
      if (prev.includes(tableName)) {
        // If removing a table, also uncheck "Select All"
        setSelectAllTables(false);
        
        // Prevent removing if it's the last selected table
        if (prev.length === 1) {
          setSchemaValidationError("At least one table must be selected");
          return prev;
        }
        
        return prev.filter(name => name !== tableName);
      } else {
        // If all tables are now selected, check "Select All"
        const newSelected = [...prev, tableName];
        if (newSelected.length === tables?.length) {
          setSelectAllTables(true);
        }
        return newSelected;
      }
    });
  };

  const toggleExpandTable = (tableName: string, forceState?: boolean) => {
    if (tableName === '') {
      // This is a special case for toggling all tables
      const allExpanded = Object.values(expandedTables).every(v => v);
      const newExpandedState = forceState !== undefined ? forceState : !allExpanded;
      
      const newExpandedTables = tables.reduce((acc, table) => {
        acc[table.name] = newExpandedState;
        return acc;
      }, {} as Record<string, boolean>);
      
      setExpandedTables(newExpandedTables);
    } else {
      // Toggle a single table
      setExpandedTables(prev => ({
        ...prev,
        [tableName]: forceState !== undefined ? forceState : !prev[tableName]
      }));
    }
  };

  const toggleSelectAllTables = () => {
    setSchemaValidationError(null);
    if (selectAllTables) {
      // Prevent deselecting all tables
      setSchemaValidationError("At least one table must be selected");
      return;
    } else {
      // Select all
      setSelectedTables(tables?.map(table => table.name) || []);
      setSelectAllTables(true);
    }
  };

  // Update handleUpdateSchema to close the modal when schema is submitted for a new connection
  const handleUpdateSchema = async () => {
    if (!initialData && !showingNewlyCreatedSchema) return;
    
    // For spreadsheet/Google Sheets connections, just close the modal since data is already saved
    if (formData.type === 'spreadsheet' || formData.type === 'google_sheets') {
      setSuccessMessage("Data structure saved successfully");
      // Give the success message time to show before closing
      setTimeout(() => {
        onClose(currentChatData);
      }, 500);
      return;
    }
    
    // Validate that at least one table is selected
    if (selectedTables?.length === 0) {
      setSchemaValidationError("At least one table must be selected");
      return;
    }
    
    try {
      setIsLoading(true);
      setError(null);
      setSchemaValidationError(null);
      setSuccessMessage(null);
      
      // Format selected tables as "ALL" or comma-separated list
      const formattedSelection = selectAllTables ? 'ALL' : selectedTables.join(',');
      
      // Determine which chatId to use
      const chatId = showingNewlyCreatedSchema ? newChatId : initialData!.id;
      
      // Always save the selection, regardless of whether it has changed
      if (onUpdateSelectedCollections && chatId) {
        await onUpdateSelectedCollections(chatId, formattedSelection);
        
        // Show success message - will auto-dismiss after 3 seconds
        setSuccessMessage("Schema selection updated successfully");
        
        // If this is a new connection (no initialData), close the modal after updating schema
        if (!initialData && showingNewlyCreatedSchema) {
          // Give the success message time to show before closing
          setTimeout(() => {
            onClose(currentChatData);
          }, 1000);
        }
        
        // Log success
        console.log('Schema selection updated successfully');
      }
    } catch (error: any) {
      console.error('Failed to update selected tables:', error);
      setError(error.message || 'Failed to update selected tables');
    } finally {
      setIsLoading(false);
    }
  };

  // Handle tab changes
  const handleTabChange = (tab: ModalTab) => {
    setTabsVisited(prev => ({
      ...prev,
      [tab]: true
    }));
    setActiveTab(tab);
  };

  // Custom function to handle connection type change
  const handleConnectionTypeChange = (type: ConnectionType) => {
    setPrevConnectionType(connectionType);
    setConnectionType(type);
  };

  const renderTabContent = () => {
    switch (activeTab) {
      case 'connection':
        return (
          <>
            {/* Data Source Type Selector - Moved from BasicConnectionTab */}
            <div className="mb-6">
              <label className="block font-bold mb-2 text-lg">Data Source Type</label>
              <p className="text-gray-600 text-sm mb-2">Select your data source</p>
              <div className="relative">
                <select
                  name="type"
                  value={formData.type}
                  onChange={handleChange}
                  className="neo-input w-full appearance-none pr-12"
                >
                  {[
                    { value: 'postgresql', label: 'PostgreSQL' },
                    { value: 'yugabytedb', label: 'YugabyteDB' },
                    { value: 'mysql', label: 'MySQL' },
                    { value: 'clickhouse', label: 'ClickHouse' },
                    { value: 'mongodb', label: 'MongoDB' },
                    { value: 'spreadsheet', label: 'Spreadsheet Files (CSV, Excel)' },
                    { value: 'google_sheets', label: 'Google Sheets' },
                  ].map(option => (
                    <option key={option.value} value={option.value}>
                      {option.label}
                    </option>
                  ))}
                </select>
                <ChevronDown className="absolute right-3 top-1/2 transform -translate-y-1/2 w-5 h-5 text-gray-500 pointer-events-none" />
              </div>
            </div>
            
            {/* {formData.type !== 'spreadsheet' && (
              <div className="my-6 border-t border-gray-200"></div>
            )} */}
            
            {/* Connection type tabs - Hide for CSV/Excel and Google Sheets */}
            {formData.type !== 'spreadsheet' && formData.type !== 'google_sheets' && (
              <div className="flex border-b border-gray-200 mb-6">
                <button
                  type="button"
                  className={`py-2 px-4 font-semibold border-b-2 ${
                    connectionType === 'basic'
                      ? 'border-black text-black'
                      : 'border-transparent text-gray-500 hover:text-gray-700'
                  }`}
                  onClick={() => handleConnectionTypeChange('basic')}
                >
                  <div className="flex items-center gap-2">
                    <Monitor className="w-4 h-4" />
                    <span>Basic Connection</span>
                  </div>
                </button>
                <button
                  type="button"
                  className={`py-2 px-4 font-semibold border-b-2 ${
                    connectionType === 'ssh'
                      ? 'border-black text-black'
                      : 'border-transparent text-gray-500 hover:text-gray-700'
                  }`}
                  onClick={() => handleConnectionTypeChange('ssh')}
                >
                  <div className="flex items-center gap-2">
                    <KeyRound className="w-4 h-4" />
                    <span>SSH Tunnel</span>
                  </div>
                </button>
              </div>
            )}

            {/* Connection Tabs Content */}
            {formData.type === 'spreadsheet' ? (
              <FileUploadTab
                formData={formData}
                handleChange={handleChange}
                onFilesChange={(files) => {
                  setFileUploads(files);
                  setFormData(prev => ({ ...prev, file_uploads: files }));
                }}
                isEditMode={!!initialData || (showingNewlyCreatedSchema && !!newChatId)}
                chatId={initialData?.id || newChatId}
                preloadedTables={tables}
              />
            ) : formData.type === 'google_sheets' ? (
              <GoogleSheetsTab
                formData={formData}
                handleChange={handleChange}
                onGoogleAuthChange={(authData) => {
                  setFormData(prev => ({ 
                    ...prev, 
                    google_sheet_id: authData.google_sheet_id,
                    google_auth_token: authData.google_auth_token,
                    google_refresh_token: authData.google_refresh_token
                  }));
                }}
              />
            ) : connectionType === 'basic' ? (
              <BasicConnectionTab
                formData={formData}
                errors={errors}
                touched={touched}
                handleChange={handleChange}
                handleBlur={handleBlur}
                validateField={(name, value) => validateField(name, value)}
                mongoUriInputRef={mongoUriInputRef}
                onMongoUriChange={(uri) => setMongoUriValue(uri)}
              />
            ) : (
              <SSHConnectionTab
                formData={formData}
                errors={errors}
                touched={touched}
                handleChange={handleChange}
                handleBlur={handleBlur}
                validateField={(name, value) => validateField(name, value)}
                mongoUriSshInputRef={mongoUriSshInputRef}
                onMongoUriChange={(uri) => setMongoUriSshValue(uri)}
              />
            )}
          </>
        );
      case 'schema':
        return formData.type === 'spreadsheet' || formData.type === 'google_sheets' ? (
          <DataStructureTab
            chatId={newChatId || initialData?.id || ''}
            isLoadingData={isLoadingTables}
            onDeleteTable={(tableName) => {
              // TODO: Implement delete table functionality
              console.log('Delete table:', tableName);
            }}
            onDownloadData={(tableName) => {
              // TODO: Implement download data functionality
              console.log('Download data:', tableName);
            }}
            onRefreshData={() => {
              // Refresh the tables
              loadTables();
            }}
          />
        ) : (
          <SchemaTab
            isLoadingTables={isLoadingTables}
            tables={tables}
            selectedTables={selectedTables}
            expandedTables={expandedTables}
            schemaSearchQuery={schemaSearchQuery}
            selectAllTables={selectAllTables}
            schemaValidationError={schemaValidationError}
            setSchemaSearchQuery={setSchemaSearchQuery}
            toggleSelectAllTables={toggleSelectAllTables}
            toggleExpandTable={toggleExpandTable}
            toggleTable={toggleTable}
          />
        );
      case 'settings':
        return (
          <SettingsTab
            autoExecuteQuery={autoExecuteQuery}
            shareWithAI={shareWithAI}
            nonTechMode={nonTechMode}
            setAutoExecuteQuery={setAutoExecuteQuery}
            setShareWithAI={setShareWithAI}
            setNonTechMode={setNonTechMode}
          />
        );
      default:
        return null;
    }
  };

  return (
    <div className="fixed inset-0 bg-black/50 backdrop-blur-sm flex items-center justify-center p-4 z-[200]">
        <div className="bg-white neo-border rounded-lg w-full max-w-[40rem] max-h-[90vh] flex flex-col relative z-[201]">
          <div className="flex justify-between items-center p-6 border-b-4 border-black mb-2.5 flex-shrink-0">
            <div className="flex items-center gap-3">
              <Database className="w-6 h-6" />
              <div className="flex flex-col gap-1 mt-2">
                <h2 className="text-2xl font-bold">
                  {initialData ? 'Edit Connection' : 'New Connection'}
<<<<<<< HEAD
                  {(currentChatData || (showingNewlyCreatedSchema && (formData.type === 'spreadsheet' || formData.type === 'google_sheets'))) && formData.database && formData.database !== 'spreadsheet_db' && (
                    <span className="text-lg font-normal text-gray-600 ml-2">- {formData.database}</span>
                  )}
=======
>>>>>>> ed1b6898
                </h2>
                <p className="text-gray-500 text-sm">Your data source credentials are stored in <strong>encrypted form</strong>.</p>
              </div>
            </div>
            <button
              onClick={() => onClose(currentChatData)}
              className="hover:bg-neo-gray rounded-lg p-2 transition-colors"
            >
              <X className="w-6 h-6" />
            </button>
          </div>
        
        {/* Main Tabs Navigation */}
        <div className="flex border-b border-gray-200 px-2 flex-shrink-0">
          <button
            type="button"
            className={`py-2 px-4 font-semibold border-b-2 ${
              activeTab === 'connection'
                ? 'border-black text-black'
                : 'border-transparent text-gray-500 hover:text-gray-700'
            }`}
            onClick={() => handleTabChange('connection')}
          >
            <div className="flex items-center gap-2">
              <Database className="w-4 h-4" />
              <span className="hidden md:block">Connection</span>
            </div>
          </button>
          
          {(initialData || showingNewlyCreatedSchema) && (
            <button
              type="button"
              className={`py-2 px-4 font-semibold border-b-2 ${
                activeTab === 'schema'
                  ? 'border-black text-black'
                  : 'border-transparent text-gray-500 hover:text-gray-700'
              }`}
              onClick={() => handleTabChange('schema')}
            >
              <div className="flex items-center gap-2">
                <Table className="w-4 h-4" />
                <span className="hidden md:block">{(formData.type === 'spreadsheet' || formData.type === 'google_sheets') ? 'Data Structure' : 'Schema'}</span>
              </div>
            </button>
          )}
          
          <button
            type="button"
            className={`py-2 px-4 font-semibold border-b-2 ${
              activeTab === 'settings'
                ? 'border-black text-black'
                : 'border-transparent text-gray-500 hover:text-gray-700'
            }`}
            onClick={() => handleTabChange('settings')}
          >
            <div className="flex items-center gap-2">
              <Settings className="w-4 h-4" />
              <span className="hidden md:block">Settings</span>
            </div>
          </button>
        </div>

      <div className="overflow-y-auto thin-scrollbar flex-1 p-6">
        {renderTabContent()}
      </div>

      <form onSubmit={handleSubmit} className="p-6 pt-2 space-y-6 flex-shrink-0 border-t border-gray-200">
        {error && (
          <div className="p-4 mt-2 -mb-2 bg-red-50 border-2 border-red-500 rounded-lg">
            <div className="flex items-center gap-2 text-red-600">
              <AlertCircle className="w-5 h-5" />
              <p className="font-medium">{error}</p>
            </div>
          </div>
        )}

        {/* Form Submit and Cancel Buttons - Show in all tabs except when creating a new connection or when loading tables */}
        {(activeTab === 'connection' || activeTab === 'settings' || (activeTab === 'schema'  && !isLoadingTables)) && (
          <>
            {/* Password notice for updating connections */}
            {initialData && !successMessage && !isLoading && activeTab === 'connection' && formData.type !== 'spreadsheet' && (
              <div className="mt-2 -mb-2 p-3 bg-yellow-50 border-l-4 border-yellow-500 rounded">
                <div className="flex items-center gap-2">
                  <AlertCircle className="w-5 h-5 text-yellow-500 flex-shrink-0" />
                  <p className="text-sm font-medium">
                    <span className="text-yellow-700">Important:</span> To update your connection, you must re-enter your database password.
                  </p>
                </div>
              </div>
            )}
            
          {successMessage && (
            <div className="mt-2 -mb-2 p-3 bg-green-50 border-2 border-green-500 rounded-lg">
              <div className="flex items-center gap-2 text-green-600">
                <CheckCircle className="w-4 h-4" />
                <p className="text-sm font-medium">{successMessage}</p>
              </div>
            </div>
          )}
          
          <div className="flex flex-col md:flex-row gap-4 mt-3">
            <button
              type={activeTab === 'connection' ? 'submit' : 'button'}
              onClick={
                activeTab === 'schema' 
                  ? handleUpdateSchema 
                  : activeTab === 'settings'
                    ? handleUpdateSettings
                    : undefined
              }
              className="neo-button flex-1 relative"
              disabled={isLoading}
            >
              {isLoading ? (
                <div className="flex items-center justify-center gap-2">
                  <Loader2 className="w-4 h-4 animate-spin" />
                  <span>{initialData ? 'Updating...' : 'Creating...'}</span>
                </div>
              ) : (
                <span>
                  {!initialData 
                    ? (showingNewlyCreatedSchema && activeTab === 'schema') 
                      ? ((formData.type === 'spreadsheet' || formData.type === 'google_sheets') ? 'Save Structure' : 'Save Schema') 
                      : (showingNewlyCreatedSchema && activeTab === 'connection' && formData.type === 'spreadsheet')
                        ? 'Upload Files'
                        : 'Create' 
                    : activeTab === 'settings' 
                      ? 'Update Settings' 
                      : activeTab === 'schema' 
                        ? ((formData.type === 'spreadsheet' || formData.type === 'google_sheets') ? 'Update Structure' : 'Update Schema') 
                        : (showingNewlyCreatedSchema && formData.type === 'spreadsheet' && fileUploads.length > 0)
                          ? 'Upload Files'
                          : 'Update Connection'}
                </span>
              )}
            </button>
            <button
              type="button"
              onClick={() => onClose(currentChatData)}
              className="neo-button-secondary flex-1"
              disabled={isLoading}
            >
              Close
            </button>
          </div>
          </>
        )}
      </form>
    </div>
  </div>
);
}<|MERGE_RESOLUTION|>--- conflicted
+++ resolved
@@ -1309,12 +1309,6 @@
               <div className="flex flex-col gap-1 mt-2">
                 <h2 className="text-2xl font-bold">
                   {initialData ? 'Edit Connection' : 'New Connection'}
-<<<<<<< HEAD
-                  {(currentChatData || (showingNewlyCreatedSchema && (formData.type === 'spreadsheet' || formData.type === 'google_sheets'))) && formData.database && formData.database !== 'spreadsheet_db' && (
-                    <span className="text-lg font-normal text-gray-600 ml-2">- {formData.database}</span>
-                  )}
-=======
->>>>>>> ed1b6898
                 </h2>
                 <p className="text-gray-500 text-sm">Your data source credentials are stored in <strong>encrypted form</strong>.</p>
               </div>
